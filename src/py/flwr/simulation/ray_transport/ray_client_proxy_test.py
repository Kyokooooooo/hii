# Copyright 2023 Flower Labs GmbH. All Rights Reserved.
#
# Licensed under the Apache License, Version 2.0 (the "License");
# you may not use this file except in compliance with the License.
# You may obtain a copy of the License at
#
#     http://www.apache.org/licenses/LICENSE-2.0
#
# Unless required by applicable law or agreed to in writing, software
# distributed under the License is distributed on an "AS IS" BASIS,
# WITHOUT WARRANTIES OR CONDITIONS OF ANY KIND, either express or implied.
# See the License for the specific language governing permissions and
# limitations under the License.
# ==============================================================================
"""Flower simulation tests."""


from math import pi
from random import shuffle
from typing import List, Tuple, Type, cast

import ray

from flwr.client import Client, NumPyClient
from flwr.common import Code, GetPropertiesRes, Status
from flwr.simulation.ray_transport.ray_actor import (
    ClientJobFn,
    ClientRes,
    DefaultActor,
    JobFn,
    VirtualClientEngineActor,
    VirtualClientEngineActorPool,
)
from flwr.simulation.ray_transport.ray_client_proxy import RayActorClientProxy


class DummyClient(NumPyClient):
    """A dummy NumPyClient for tests."""

    def __init__(self, cid: str) -> None:
        self.cid = int(cid)


def get_dummy_client(cid: str) -> DummyClient:
    """Return a DummyClient."""
    return DummyClient(cid)


# A dummy workload
<<<<<<< HEAD
def job_fn(cid: str) -> ClientJobFn:  # pragma: no cover
=======
def job_fn(cid: str) -> JobFn:  # pragma: no cover
>>>>>>> 36f4006c
    """Construct a simple job with cid dependency."""

    def cid_times_pi(client: Client) -> ClientRes:  # pylint: disable=unused-argument
        result = int(cid) * pi

        # now let's convert it to a GetPropertiesRes response
        return GetPropertiesRes(
            status=Status(Code(0), message="test"), properties={"result": result}
        )

    return cid_times_pi


def prep(
    actor_type: Type[VirtualClientEngineActor] = DefaultActor,
) -> Tuple[List[RayActorClientProxy], VirtualClientEngineActorPool]:  # pragma: no cover
    """Prepare ClientProxies and pool for tests."""
    client_resources = {"num_cpus": 1, "num_gpus": 0.0}

    def create_actor_fn() -> Type[VirtualClientEngineActor]:
        return actor_type.options(**client_resources).remote()  # type: ignore

    # Create actor pool
    ray.init(include_dashboard=False)
    pool = VirtualClientEngineActorPool(
        create_actor_fn=create_actor_fn,
        client_resources=client_resources,
    )

    # Create 373 client proxies
    num_proxies = 373  # a prime number
    proxies = [
        RayActorClientProxy(
            client_fn=get_dummy_client,
            cid=str(cid),
            actor_pool=pool,
        )
        for cid in range(num_proxies)
    ]

    return proxies, pool


def test_cid_consistency_one_at_a_time() -> None:
    """Test that ClientProxies get the result of client job they submit.

    Submit one job and waits for completion. Then submits the next and so on
    """
    proxies, _ = prep()
    # submit jobs one at a time
    for prox in proxies:
        res = prox._submit_job(  # pylint: disable=protected-access
            job_fn=job_fn(prox.cid), timeout=None
        )

        res = cast(GetPropertiesRes, res)
        assert int(prox.cid) * pi == res.properties["result"]

    ray.shutdown()


def test_cid_consistency_all_submit_first() -> None:
    """Test that ClientProxies get the result of client job they submit.

    All jobs are submitted at the same time. Then fetched one at a time.
    """
    proxies, _ = prep()

    # submit all jobs (collect later)
    shuffle(proxies)
    for prox in proxies:
        job = job_fn(prox.cid)
        prox.actor_pool.submit_client_job(
            lambda a, c_fn, j_fn, cid: a.run.remote(c_fn, j_fn, cid),
            (prox.client_fn, job, prox.cid),
        )

    # fetch results one at a time
    shuffle(proxies)
    for prox in proxies:
        res = prox.actor_pool.get_client_result(prox.cid, timeout=None)
        res = cast(GetPropertiesRes, res)
        assert int(prox.cid) * pi == res.properties["result"]

    ray.shutdown()


def test_cid_consistency_without_proxies() -> None:
    """Test cid consistency of jobs submitted/retrieved to/from pool w/o ClientProxy."""
    proxies, pool = prep()
    num_clients = len(proxies)
    cids = [str(cid) for cid in range(num_clients)]

    # submit all jobs (collect later)
    shuffle(cids)
    for cid in cids:
        job = job_fn(cid)
        pool.submit_client_job(
            lambda a, c_fn, j_fn, cid_: a.run.remote(c_fn, j_fn, cid_),
            (get_dummy_client, job, cid),
        )

    # fetch results one at a time
    shuffle(cids)
    for cid in cids:
        res = pool.get_client_result(cid, timeout=None)
        res = cast(GetPropertiesRes, res)
        assert int(cid) * pi == res.properties["result"]

    ray.shutdown()<|MERGE_RESOLUTION|>--- conflicted
+++ resolved
@@ -21,10 +21,9 @@
 
 import ray
 
-from flwr.client import Client, NumPyClient
+from flwr.client import Client, ClientState, NumPyClient
 from flwr.common import Code, GetPropertiesRes, Status
 from flwr.simulation.ray_transport.ray_actor import (
-    ClientJobFn,
     ClientRes,
     DefaultActor,
     JobFn,
@@ -47,11 +46,7 @@
 
 
 # A dummy workload
-<<<<<<< HEAD
-def job_fn(cid: str) -> ClientJobFn:  # pragma: no cover
-=======
 def job_fn(cid: str) -> JobFn:  # pragma: no cover
->>>>>>> 36f4006c
     """Construct a simple job with cid dependency."""
 
     def cid_times_pi(client: Client) -> ClientRes:  # pylint: disable=unused-argument
@@ -74,15 +69,23 @@
     def create_actor_fn() -> Type[VirtualClientEngineActor]:
         return actor_type.options(**client_resources).remote()  # type: ignore
 
+    num_proxies = 373  # a prime number
+    cids = [str(cid) for cid in range(num_proxies)]
+
+    # Prepare client states for all clients involved in the simulation
+    client_states = {}
+    for cid in cids:
+        client_states[cid] = ClientState(cid)
+
     # Create actor pool
     ray.init(include_dashboard=False)
     pool = VirtualClientEngineActorPool(
         create_actor_fn=create_actor_fn,
         client_resources=client_resources,
+        client_states=client_states,
     )
 
-    # Create 373 client proxies
-    num_proxies = 373  # a prime number
+    # Create client proxies
     proxies = [
         RayActorClientProxy(
             client_fn=get_dummy_client,
@@ -125,7 +128,7 @@
     for prox in proxies:
         job = job_fn(prox.cid)
         prox.actor_pool.submit_client_job(
-            lambda a, c_fn, j_fn, cid: a.run.remote(c_fn, j_fn, cid),
+            lambda a, c_fn, j_fn, c_state, cid: a.run.remote(c_fn, j_fn, c_state, cid),
             (prox.client_fn, job, prox.cid),
         )
 
@@ -150,7 +153,9 @@
     for cid in cids:
         job = job_fn(cid)
         pool.submit_client_job(
-            lambda a, c_fn, j_fn, cid_: a.run.remote(c_fn, j_fn, cid_),
+            lambda a, c_fn, j_fn, c_state, cid_: a.run.remote(
+                c_fn, j_fn, c_state, cid_
+            ),
             (get_dummy_client, job, cid),
         )
 
