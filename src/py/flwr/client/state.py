--- conflicted
+++ resolved
@@ -172,8 +172,7 @@
 
             # free state after saving it to disk
             if saved and not self.keep_in_memory:
-<<<<<<< HEAD
-                self._state.clear()
+                self.state.clear()
 
 class InFileSystemVirtualClientState(InFileSystemClientState):
     """In-FileSystem Client State for Clients in simulation.
@@ -205,10 +204,7 @@
         # at initialization, then the state will be set by reading from disk
         self.load_state_from_disk_at_init = load_state_from_disk_at_init
     
-    def setup(self) -> None:
-        return super().setup(self.clients_state_dir,
+    def state_setup(self) -> None:
+        return super().state_setup(self.clients_state_dir,
                              create_directory=True,
-                             load_if_exist=self.load_state_from_disk_at_init)
-=======
-                self.state.clear()
->>>>>>> d06cb8f4
+                             load_if_exist=self.load_state_from_disk_at_init)