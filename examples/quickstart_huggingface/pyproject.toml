[build-system]
requires = ["poetry-core>=1.4.0"]
build-backend = "poetry.core.masonry.api"

[tool.poetry]
name = "quickstart_huggingface"
version = "0.1.0"
description = "Hugging Face Transformers Federated Learning Quickstart with Flower"
authors = [
    "The Flower Authors <hello@flower.dev>",
    "Kaushik Amar Das <kaushik.das@iiitg.ac.in>"
]

[tool.poetry.dependencies]
<<<<<<< HEAD
python = ">=3.8,<3.11"
flwr = "1.0.0"
torch = "1.13.1"
transformers = "4.11.3"
datasets = ">=2.0.0"
=======
python = "^3.8"
flwr = "^1.0.0"
torch = "^1.13.1"
transformers = "4.30.0"
datasets = "1.12.1"
>>>>>>> a0bea73c
evaluate = "0.4.0"
scikit-learn = "1.0"<|MERGE_RESOLUTION|>--- conflicted
+++ resolved
@@ -12,18 +12,10 @@
 ]
 
 [tool.poetry.dependencies]
-<<<<<<< HEAD
 python = ">=3.8,<3.11"
-flwr = "1.0.0"
+flwr = ">=1.0,<2.0"
 torch = "1.13.1"
 transformers = "4.11.3"
-datasets = ">=2.0.0"
-=======
-python = "^3.8"
-flwr = "^1.0.0"
-torch = "^1.13.1"
-transformers = "4.30.0"
-datasets = "1.12.1"
->>>>>>> a0bea73c
+datasets = "2.0.0"
 evaluate = "0.4.0"
 scikit-learn = "1.0"