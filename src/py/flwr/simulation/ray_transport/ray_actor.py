--- conflicted
+++ resolved
@@ -26,11 +26,7 @@
 from ray.util.actor_pool import ActorPool
 
 from flwr import common
-<<<<<<< HEAD
 from flwr.client import Client, ClientFn, ClientState, to_client
-=======
-from flwr.client import Client, ClientFn, to_client
->>>>>>> 36f4006c
 from flwr.common.logger import log
 
 # All possible returns by a client
@@ -38,13 +34,9 @@
     common.GetPropertiesRes, common.GetParametersRes, common.FitRes, common.EvaluateRes
 ]
 # A function to be executed by a client to obtain some results
-<<<<<<< HEAD
-ClientJobFn = Callable[[Client], ClientRes]
+JobFn = Callable[[Client], ClientRes]
 # Client state cid:state mapping
 ClientStatesDict = Dict[str, ClientState]
-=======
-JobFn = Callable[[Client], ClientRes]
->>>>>>> 36f4006c
 
 
 class ClientException(Exception):
@@ -67,37 +59,24 @@
     def run(
         self,
         client_fn: ClientFn,
-<<<<<<< HEAD
-        job_fn: ClientJobFn,
+        job_fn: JobFn,
         client_state: ClientState,
         cid: str,
     ) -> Tuple[str, ClientRes, ClientState]:
-=======
-        job_fn: JobFn,
-        cid: str,
-    ) -> Tuple[str, ClientRes]:
->>>>>>> 36f4006c
         """Run a client workload."""
         # Execute tasks and return result
         # return also cid which is needed to ensure results
         # from the pool are correctly assigned to each ClientProxy
         try:
-<<<<<<< HEAD
+            # Instantiate client
             client_like = client_fn(cid)
             client = to_client(client_like=client_like)
             # Set state
             client.set_state(client_state)
-            # Run client's task
+            # Run client job
             job_results = job_fn(client)
             # Fetch state
             client_state_updated = client.get_state()
-=======
-            # Instantiate client
-            client_like = client_fn(cid)
-            client = to_client(client_like=client_like)
-            # Run client job
-            job_results = job_fn(client)
->>>>>>> 36f4006c
         except Exception as ex:
             client_trace = traceback.format_exc()
             message = (
@@ -186,7 +165,9 @@
     return total_num_actors
 
 
-class VirtualClientEngineActorPool(ActorPool):
+class VirtualClientEngineActorPool(
+    ActorPool
+):  # pylint: disable=too-many-instance-attributes
     """A pool of VirtualClientEngine Actors.
 
     Parameters
@@ -263,11 +244,7 @@
             self._idle_actors.extend(new_actors)
             self.num_actors += num_actors
 
-<<<<<<< HEAD
-    def submit(self, fn: Any, value: Tuple[ClientFn, ClientJobFn, str]) -> None:
-=======
     def submit(self, fn: Any, value: Tuple[ClientFn, JobFn, str]) -> None:
->>>>>>> 36f4006c
         """Take idle actor and assign it a client workload.
 
         Submit a job to an actor by first removing it from the list of idle actors, then
@@ -276,13 +253,9 @@
         client_fn, job_fn, cid = value
         actor = self._idle_actors.pop()
         if self._check_and_remove_actor_from_pool(actor):
-<<<<<<< HEAD
             # Get cid-th client state
             client_state = self.client_states[cid]
             future = fn(actor, client_fn, job_fn, client_state, cid)
-=======
-            future = fn(actor, client_fn, job_fn, cid)
->>>>>>> 36f4006c
             future_key = tuple(future) if isinstance(future, List) else future
             self._future_to_actor[future_key] = (self._next_task_index, actor, cid)
             self._next_task_index += 1
@@ -291,11 +264,7 @@
             self._cid_to_future[cid]["future"] = future_key
 
     def submit_client_job(
-<<<<<<< HEAD
-        self, actor_fn: Any, job: Tuple[ClientFn, ClientJobFn, str]
-=======
         self, actor_fn: Any, job: Tuple[ClientFn, JobFn, str]
->>>>>>> 36f4006c
     ) -> None:
         """Submit a job while tracking client ids."""
         _, _, cid = job
