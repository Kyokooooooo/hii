--- conflicted
+++ resolved
@@ -1,7 +1,3 @@
-<<<<<<< HEAD
-flwr==>=1.0,<2.0
-=======
 flwr>=1.0, <2.0
->>>>>>> b5f0fc5a
 tensorflow-macos>=2.9.1, != 2.11.1 ; sys_platform == "darwin" and platform_machine == "arm64"
 tensorflow-cpu>=2.9.1, != 2.11.1 ; platform_machine == "x86_64"